[build-system]
requires = ["poetry-core>=1.0.0", "poetry-dynamic-versioning>=1.0.0,<2.0.0"]
build-backend = "poetry_dynamic_versioning.backend"

[tool.poetry-dynamic-versioning]
enable = true

[tool.poetry]
exclude = [
  "tests",   # Test files
  "docs",    # Documentation files
  "figures", # Figures and images
  ".github", # GitHub workflows, actions, etc.
]
version = "0.0.0.dev"

[project]
dynamic = ["version"]
name = "brats"
description = "BraTS algorithms"
authors = [
  { name = "Marcel Rosier", email = "marcel.rosier@tum.de" },
  { name = "Florian Kofler", email = "florian.kofler@tum.de" },
]

readme = "README.md"
license = "Apache-2.0"
keywords = [
  "brain tumor",
  "glioma",
  "BraTS",
  "brain lesion",
  "segmentation",
  "synthesis",
  "inpainting",
]

dependencies = [
  "spython>=0.3.14",
  "docker>=7.0.0",
  "rich>=13.0.0",
  "PyYAML>=6.0.1",
  "dacite>=1.8.0",
  "loguru>=0.7.0",
  "nibabel>=5.0.0",
  "numpy>=1.21.0; python_version<='3.9'",
  "numpy>=1.26.0; python_version>='3.10'",
]

[project.optional-dependencies]
preprocessing = ["brainles_preprocessing>=0.6.7; python_version >= '3.10'"]

[tool.poetry.requires-plugins]
poetry-dynamic-versioning = { version = ">=1.0.0,<2.0.0", extras = ["plugin"] }

[tool.poetry.dependencies]
<<<<<<< HEAD
spython = ">=0.3.14"
kubernetes = ">=34.1.0"
python = ">=3.8"
docker = ">=7.0.0"
rich = ">=13.0.0"
PyYAML = ">=6.0.1"
dacite = ">=1.8.0"
loguru = ">=0.7.0"
nibabel = ">=5.0.0"
numpy = [
  { version = "^1.21.0", markers = "python_version <= '3.9'" },
  { version = ">=1.26.0", markers = "python_version >= '3.10'" },
]
=======
python = ">=3.8,<4.0"
>>>>>>> 36dc40fc

[tool.poetry.group.dev.dependencies]
pytest = ">=8.0.0"
pytest-cov = ">=5.0.0"
flake8 = ">=5.0.0"

[tool.pytest.ini_options]
pythonpath = ["."]

[tool.poetry.group.docs]
optional = true

[tool.poetry.group.docs.dependencies]
Sphinx = ">=7.0.0"
sphinx-copybutton = ">=0.5.2"
furo = ">=2024.8.6"
myst-parser = ">=2.0.0"<|MERGE_RESOLUTION|>--- conflicted
+++ resolved
@@ -54,23 +54,7 @@
 poetry-dynamic-versioning = { version = ">=1.0.0,<2.0.0", extras = ["plugin"] }
 
 [tool.poetry.dependencies]
-<<<<<<< HEAD
-spython = ">=0.3.14"
-kubernetes = ">=34.1.0"
-python = ">=3.8"
-docker = ">=7.0.0"
-rich = ">=13.0.0"
-PyYAML = ">=6.0.1"
-dacite = ">=1.8.0"
-loguru = ">=0.7.0"
-nibabel = ">=5.0.0"
-numpy = [
-  { version = "^1.21.0", markers = "python_version <= '3.9'" },
-  { version = ">=1.26.0", markers = "python_version >= '3.10'" },
-]
-=======
 python = ">=3.8,<4.0"
->>>>>>> 36dc40fc
 
 [tool.poetry.group.dev.dependencies]
 pytest = ">=8.0.0"
