[build-system]
requires = ["poetry-core>=1.0.0", "poetry-dynamic-versioning>=1.0.0,<2.0.0"]
build-backend = "poetry_dynamic_versioning.backend"

[tool.poetry-dynamic-versioning]
enable = true

[tool.poetry]
exclude = [
  "tests",   # Test files
  "docs",    # Documentation files
  "figures", # Figures and images
  ".github", # GitHub workflows, actions, etc.
]

[project]
name = "brats"
version = "0.0.0.dev"
description = "BraTS algorithms"
authors = [
  { name = "Marcel Rosier", email = "marcel.rosier@tum.de" },
  { name = "Florian Kofler", email = "florian.kofler@tum.de" },
]

license = "Apache-2.0"
readme = "README.md"

keywords = [
  "brain tumor",
  "glioma",
  "BraTS",
  "brain lesion",
  "segmentation",
  "synthesis",
  "inpainting",
]


[tool.poetry.dependencies]
<<<<<<< HEAD
python = "^3.8"
=======
spython = ">=0.3.14"
python = ">=3.8"
>>>>>>> e1ae8a3f
docker = ">=7.0.0"
rich = ">=13.0.0"
PyYAML = ">=6.0.1"
dacite = ">=1.8.0"
loguru = ">=0.7.0"
nibabel = ">=5.0.0"
numpy = [
  { version = "^1.21.0", markers = "python_version <= '3.9'" },
  { version = ">=1.26.0", markers = "python_version >= '3.10'" },
]
brainles_preprocessing = [
  { version = ">=0.6.7", markers = "python_version >= '3.10'", optional = true },
]


[project.optional-dependencies]
preprocessing = ["brainles_preprocessing"]

[tool.poetry.group.dev.dependencies]
pytest = ">=8.0.0"
pytest-cov = ">=5.0.0"
flake8 = ">=5.0.0"

[tool.pytest.ini_options]
pythonpath = ["."]

[tool.poetry.group.docs]
optional = true

[tool.poetry.group.docs.dependencies]
Sphinx = ">=7.0.0"
sphinx-copybutton = ">=0.5.2"
furo = ">=2024.8.6"
myst-parser = ">=2.0.0"<|MERGE_RESOLUTION|>--- conflicted
+++ resolved
@@ -37,12 +37,8 @@
 
 
 [tool.poetry.dependencies]
-<<<<<<< HEAD
 python = "^3.8"
-=======
 spython = ">=0.3.14"
-python = ">=3.8"
->>>>>>> e1ae8a3f
 docker = ">=7.0.0"
 rich = ">=13.0.0"
 PyYAML = ">=6.0.1"
