--- conflicted
+++ resolved
@@ -174,12 +174,7 @@
         inputs: dict[str, Path | str],
         output_file: Path | str,
         log_file: Optional[Path | str] = None,
-<<<<<<< HEAD
-        backend: Backends | str = Backends.DOCKER,
-        kubernetes_kwargs: Optional[Dict] = None,
-=======
         backend: Backends = Backends.DOCKER,
->>>>>>> 31c22242
     ) -> None:
         """
         Perform a single inference run with the provided inputs and save the output in the specified file.
@@ -205,13 +200,9 @@
             )
 
             runner = self._get_backend_runner(backend)
-<<<<<<< HEAD
-            runner_kwargs = dict(
-=======
             if runner is None:
                 raise ValueError(f"Unsupported backend: {backend}")
             runner(
->>>>>>> 31c22242
                 algorithm=self.algorithm,
                 data_path=tmp_data_folder,
                 output_path=tmp_output_folder,
