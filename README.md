--- conflicted
+++ resolved
@@ -233,15 +233,6 @@
 <summary> Usage example (code) and top 3 participants </summary>
 <br>
 
-<<<<<<< HEAD
-=======
-Unlike other segmentation challenges, the expected inputs for the Meningioma Segmentation Algorithms differ between years. 
-- _2023 (pre-operative MRIs)_: All 4 modalities are used (t1c, t1n, t2f, t2w)
-- _2024 (radiotherapy planning MRI)_: Only t1c is used  
-
-Therefore, the usage differs slightly, depending on which algorithm is used. To understand why, please refer to the [2024 challenge manuscript](https://arxiv.org/abs/2405.18383).
-
->>>>>>> 3d407d96
 ```python
 from brats import MeningiomaSegmenter
 from brats.constants import MeningiomaAlgorithms
@@ -383,29 +374,18 @@
 **Challenge Paper 2023** [Link](https://doi.org/10.48550/arXiv.2305.17033)
 <br>
 
-<<<<<<< HEAD
 | Year | Rank | Author                     | Paper                                                      | CPU Support | Key Enum                                                                                                             |
 | ---- | ---- | -------------------------- | ---------------------------------------------------------- | ----------- | -------------------------------------------------------------------------------------------------------------------- |
 | 2025 | 1st  | _Yuxiao Yi, et al._        | N/A                                                        | &#x274C;    | [BraTS25_1A](https://brats.readthedocs.io/en/latest/utils/utils.html#brats.constants.PediatricAlgorithms.BraTS25_1A) |
 | 2025 | 1st  | _Meng-Yuan Chen, et al._   | N/A                                                        | &#x274C;    | [BraTS25_1B](https://brats.readthedocs.io/en/latest/utils/utils.html#brats.constants.PediatricAlgorithms.BraTS25_1B) |
 | 2025 | 1st  | _Yu Haitao, et al._        | N/A                                                        | &#x274C;    | [BraTS25_1C](https://brats.readthedocs.io/en/latest/utils/utils.html#brats.constants.PediatricAlgorithms.BraTS25_1C) |
 | 2025 | 1st  | _Xiaolong Li, et al._      | N/A                                                        | &#x274C;    | [BraTS25_1D](https://brats.readthedocs.io/en/latest/utils/utils.html#brats.constants.PediatricAlgorithms.BraTS25_1D) |
-| 2024 | 1st  | _Tim Mulvany, et al._      | [Link](https://doi.org/10.48550/arXiv.2410.14020)          | &#x274C;    | [BraTS24_1](https://brats.readthedocs.io/en/latest/utils/utils.html#brats.constants.PediatricAlgorithms.BraTS24_1)   |
-| 2024 | 2nd  | _Mehdi Astaraki_           | N/A                                                        | &#x274C;    | [BraTS24_2](https://brats.readthedocs.io/en/latest/utils/utils.html#brats.constants.PediatricAlgorithms.BraTS24_2)   |
+| 2024 | 1st  | _Mehdi Astaraki_           | N/A                                                        | &#x274C;    | [BraTS24_1](https://brats.readthedocs.io/en/latest/utils/utils.html#brats.constants.PediatricAlgorithms.BraTS24_1)   |
+| 2024 | 2nd  | _Tim Mulvany, et al._      | [Link](https://doi.org/10.48550/arXiv.2410.14020)          | &#x274C;    | [BraTS24_2](https://brats.readthedocs.io/en/latest/utils/utils.html#brats.constants.PediatricAlgorithms.BraTS24_2)   |
 | 2024 | 3rd  | _Sarim Hashmi, et al._     | [Link](https://doi.org/10.48550/arXiv.2411.15872)          | &#x274C;    | [BraTS24_3](https://brats.readthedocs.io/en/latest/utils/utils.html#brats.constants.PediatricAlgorithms.BraTS24_3)   |
 | 2023 | 1st  | _Zhifan Jiang et al._      | [Link](https://api.semanticscholar.org/CorpusID:272599903) | &#x274C;    | [BraTS23_1](https://brats.readthedocs.io/en/latest/utils/utils.html#brats.constants.PediatricAlgorithms.BraTS23_1)   |
 | 2023 | 2nd  | _Andriy Myronenko, et al._ | N/A                                                        | &#x274C;    | [BraTS23_2](https://brats.readthedocs.io/en/latest/utils/utils.html#brats.constants.PediatricAlgorithms.BraTS23_2)   |
 | 2023 | 3rd  | _Yubo Zhou_                | [Link](https://doi.org/10.1007/978-3-031-76163-8_5)        | &#x274C;    | [BraTS23_3](https://brats.readthedocs.io/en/latest/utils/utils.html#brats.constants.PediatricAlgorithms.BraTS23_3)   |
-=======
-| Year | Rank | Author                     | Paper                                                      | CPU Support | Key Enum                                                                                                           |
-| ---- | ---- |----------------------------|------------------------------------------------------------| ----------- | ------------------------------------------------------------------------------------------------------------------ |
-| 2024 | 1st  | _Mehdi Astaraki, et al._   | N/A                                                        | &#x274C;    | [BraTS24_1](https://brats.readthedocs.io/en/latest/utils/utils.html#brats.constants.PediatricAlgorithms.BraTS24_1) |
-| 2024 | 2nd  | _Tim Mulvany, et al._      | [Link](https://doi.org/10.48550/arXiv.2410.14020)          | &#x274C;    | [BraTS24_2](https://brats.readthedocs.io/en/latest/utils/utils.html#brats.constants.PediatricAlgorithms.BraTS24_2) |
-| 2024 | 3rd  | _Sarim Hashmi, et al._     | [Link](https://doi.org/10.48550/arXiv.2411.15872)          | &#x274C;    | [BraTS24_3](https://brats.readthedocs.io/en/latest/utils/utils.html#brats.constants.PediatricAlgorithms.BraTS24_3) |
-| 2023 | 1st  | _Zhifan Jiang et al._      | [Link](https://api.semanticscholar.org/CorpusID:272599903) | &#x274C;    | [BraTS23_1](https://brats.readthedocs.io/en/latest/utils/utils.html#brats.constants.PediatricAlgorithms.BraTS23_1) |
-| 2023 | 2nd  | _Andriy Myronenko, et al._ | N/A                                                        | &#x274C;    | [BraTS23_2](https://brats.readthedocs.io/en/latest/utils/utils.html#brats.constants.PediatricAlgorithms.BraTS23_2) |
-| 2023 | 3rd  | _Yubo Zhou_                | [Link](https://doi.org/10.1007/978-3-031-76163-8_5)        | &#x274C;    | [BraTS23_3](https://brats.readthedocs.io/en/latest/utils/utils.html#brats.constants.PediatricAlgorithms.BraTS23_3) |
->>>>>>> 3d407d96
 
 
 </details>
